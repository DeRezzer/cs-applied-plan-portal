--- conflicted
+++ resolved
@@ -162,16 +162,6 @@
     const sqlComments = "SELECT 0 AS reviewId, commentId, planId, Comment.userId, text, " +
       "-1 AS status, time, firstName, lastName FROM Comment " +
       "INNER JOIN User ON User.userId=Comment.userId WHERE planId=?";
-<<<<<<< HEAD
-
-    const sqlReviews = "SELECT reviewId, 0 AS commentId, planId, PlanReview.userId, " +
-      "'' AS text, status, time, firstName, lastName FROM PlanReview " +
-      "INNER JOIN User ON User.userId=PlanReview.userId WHERE planId=? ORDER BY time DESC;";
-
-    const sql = sqlComments + " UNION " + sqlReviews;
-
-    const results = await pool.query(sql, [planId, planId, planId]);
-=======
 
     const sqlReviews = "SELECT reviewId, 0 AS commentId, planId, PlanReview.userId, " +
       "'' AS text, status, time, firstName, lastName FROM PlanReview " +
@@ -183,41 +173,6 @@
     return {
       activities: results[0]
     };
-
-  } catch (err) {
-    console.log("Error searching for plan activity");
-    throw Error(err);
-  }
-
-}
-exports.getPlanActivity = getPlanActivity;
-
-// get all comments from a plan
-async function getPlanComments(planId) {
-
-  try {
-    const sql = "SELECT * FROM Comment NATURAL JOIN User WHERE planId = ? ORDER BY time DESC;";
-    const results = await pool.query(sql, planId);
-    return results[0];
-
-  } catch (err) {
-    console.log("Error searching for comments");
-    throw Error(err);
-  }
-
-}
-exports.getPlanComments = getPlanComments;
-
-// get all reviews from a plan
-async function getPlanReviews(planId) {
-
-  try {
-
-    const sql = "SELECT * FROM PlanReview INNER JOIN User ON " +
-      "PlanReview.userId=User.userId WHERE planId=? ORDER BY time ASC;";
-    const results = await pool.query(sql, planId);
->>>>>>> 570b37ed
-    return results[0];
 
   } catch (err) {
     console.log("Error searching for plan activity");
