--- conflicted
+++ resolved
@@ -11,18 +11,7 @@
     "css-loader": "^3.4.2",
     "dotenv": "^8.2.0",
     "express": "^4.17.1",
-<<<<<<< HEAD
     "morgan": "^1.9.1",
-    "mysql2": "^2.1.0",
-    "path": "^0.12.7",
-    "prop-types": "^15.7.2",
-    "react": "^16.12.0",
-    "react-dom": "^16.12.0",
-    "react-router-dom": "^5.1.2",
-    "react-scripts": "3.3.0",
-    "style-loader": "^1.1.3",
-    "validator": "^12.2.0"
-=======
     "mysql2": "^2.1.0",
     "path": "^0.12.7",
     "prop-types": "^15.7.2",
@@ -32,7 +21,6 @@
     "react-dom": "^16.12.0",
     "react-router-dom": "^5.1.2",
     "react-scripts": "3.3.0"
->>>>>>> 37850433
   },
   "devDependencies": {
     "eslint": "^6.8.0",
