--- conflicted
+++ resolved
@@ -44,8 +44,6 @@
       padding: 10px;
     }
 
-<<<<<<< HEAD
-=======
     @media print {
 
       .button-field, #edit-plan-link, #edit-plan-button, #print-plan-button {
@@ -57,10 +55,8 @@
       }
 
     }
-
   `;
 
->>>>>>> 570b37ed
   function renderStatus() {
     switch (props.status) {
       case 0:
@@ -97,19 +93,6 @@
           <p className="field-type">Plan Status:</p>
           <p className="field-text">{renderStatus()}</p>
         </div>
-<<<<<<< HEAD
-        {props.currentUser.role ? (
-          <div className="metadata-field" />
-        ) : (
-          <div className="metadata-field">
-            <Link to={`/editPlan/${planId}`}>
-              <button id="edit-plan-button">
-                  Edit Plan
-              </button>
-            </Link>
-          </div>
-        )}
-=======
         <div className="metadata-field button-field">
           <button id="print-plan-button" onClick={() => props.onPrint()}>
             Print Plan
@@ -122,7 +105,6 @@
             </button>
           </Link>
         </div>
->>>>>>> 570b37ed
       </div>
     </div>
   );
@@ -136,10 +118,6 @@
   planName: PropTypes.string,
   status: PropTypes.number,
   history: PropTypes.object,
-<<<<<<< HEAD
-  currentUser: PropTypes.object
-=======
   currentUser: PropTypes.object,
   onPrint: PropTypes.func
->>>>>>> 570b37ed
 };