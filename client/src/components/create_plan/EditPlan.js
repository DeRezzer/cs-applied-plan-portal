--- conflicted
+++ resolved
@@ -241,157 +241,6 @@
     props.onChangePlanName(e.target.value);
   }
 
-<<<<<<< HEAD
-  render() {
-
-    const style = css`
-      flex: 80%;
-      margin: 15px;
-      margin-top: 65px;
-      margin-bottom: 0;
-      display: flex;
-      flex-direction: column;
-      
-      .action-tray {
-        margin-top: 1rem;
-        display: flex;
-        justify-content: flex-end;
-      }
-      
-      .submit-button {
-      }
-
-      .plan-header {
-        display: inline;
-      }
-
-      .plan-name {
-        padding: 5px;
-      }
-
-      .credits {
-      }
-      
-      .credits-label {
-        font-size: 14px;
-        margin-top: -5px;
-        margin-bottom: 5px;
-      }
-      
-      .credits-header {
-        display: flex;
-        align-items: space-around;
-        justify-content: center;
-        text-align: center;
-        font-weight: 600;
-        font-size: 18px;
-        margin-left: auto;
-        flex-direction: column;
-        margin-right: 1rem;
-      }
-
-      #plan-name-input {
-        font-size: 23px;
-        border-radius: 0.5rem;
-        border: 1.5px solid #dfdad8;
-        /*background: var(--color-lightgray-300);*/
-        color: var(--color-gray-800);
-        padding: 0.5rem 1rem;
-        font-weight: 500;
-        margin-bottom: 1rem;
-        outline: none;
-      }
-      
-      .header {
-        display: flex;
-        flex-direction: row;
-      }
-      
-      .edit-plan-table {
-        flex: 100%;
-        border-radius: 0.5rem;
-        box-shadow: 0 4px 6px -1px rgba(0, 0, 0, 0.1), 0 2px 4px -1px rgba(0, 0, 0, 0.06);
-        overflow: hidden;
-        padding: 1rem;
-        background: var(--color-lightgray-50);
-        background: white;
-      }
-      
-      table.edit-plan-table thead tr th {
-        background: #f8f7f7;
-        color: var(--color-gray-400);
-        font-variant-caps: all-small-caps;
-        font-weight: 600;
-        font-size: 12pt;
-        border-bottom: none;
-        padding: 1rem 2rem;
-        /*padding: 10px;*/
-      }
-      
-      table.edit-plan-table tbody tr td {
-        vertical-align: middle;
-        padding: 1rem 2rem;
-      }
-      
-      .submit-button {
-        background: var(--color-blue-500);
-        color: var(--color-blue-50);
-        padding: 1rem 1rem;
-        border-radius: 0.5rem;
-        border: none;
-      }
-      
-      .table-container {
-        display: flex;
-        flex-direction: column;
-      }
-      
-      .empty-plan-title {
-        margin-top: 10px;
-      }
-    `;
-
-    return (
-      <div className="edit-plan" css={style}>
-        <div className="header">
-          <div className="plan-header">
-            {/* <label className="plan-name">Plan name</label> */}
-            <input id="plan-name-input" type="text" placeholder={"Enter plan name"}
-              value={this.props.planName} onChange={this.updatePlanName} />
-          </div>
-          <div className="credits-header">
-            {/* <label className="credits">Total credits</label> */}
-            <div className="credits">{this.loadCredits()}</div>
-            <div className="credits-label">credits</div>
-          </div>
-        </div>
-        <ErrorMessage text={this.state.warning} className="error-hide-conditional"/>
-        {this.props.courses.length > 0 ?
-          <div className="table-container">
-            <table className="edit-plan-table">
-              <thead>
-                <tr>
-                  <th>Course</th>
-                  <th>Credits</th>
-                  <th>Remove</th>
-                </tr>
-              </thead>
-              <tbody>
-                {this.props.courses.map(c => <PlanCourse key={c.courseId} courseId={c.courseId} courseCode={c.courseCode}
-                  courseName={c.courseName} credits={c.credits} onRemoveCourse={e => this.props.onRemoveCourse(e)}/>)}
-              </tbody>
-            </table>
-            <div className="action-tray">
-              <button className="submit-button" onClick={this.submitPlan}>
-                {this.props.edit ? "Save Plan" : "Submit Plan"}
-              </button>
-            </div>
-          </div>
-          : <div className="no-courses-msg">
-              <h2 className="empty-plan-title">No courses!</h2>
-              <h4 className="empty-plan-description">Use the search bar to find courses and add them to your plan.</h4>
-          </div>}
-=======
   return (
     <div className="edit-plan" css={style}>
       <div className="header">
@@ -405,7 +254,6 @@
           <div className="credits">{loadCredits()}</div>
           <div className="credits-label">credits</div>
         </div>
->>>>>>> aebff0d8
       </div>
       <ErrorMessage text={warning} />
       <table className="edit-plan-table">
