--- conflicted
+++ resolved
@@ -140,20 +140,11 @@
       setMounted(true);
     }
 
-<<<<<<< HEAD
-    this.filterSearch = this.filterSearch.bind(this);
-    this.handleFilterChange = this.handleFilterChange.bind(this);
-    this.updateFilterAndSearch = this.updateFilterAndSearch.bind(this);
-    this.submitHandler = this.submitHandler.bind(this);
-    this.changeWarning = this.changeWarning.bind(this);
-  }
-=======
     // cleanup function
     return () => {
       controller.abort();
       ignore = true;
     };
->>>>>>> aebff0d8
 
     // eslint-disable-next-line
   }, [request]);
@@ -164,33 +155,6 @@
       courses: courses,
       filter: filter
     });
-<<<<<<< HEAD
-    let value = document.getElementById("search-container").value;
-    if (value === "") {
-      value = "*";
-    }
-    const getUrl = `/api/course/search/${value}/${this.state.filter}`;
-    let obj = [];
-    try {
-      const results = await fetch(getUrl);
-      if (results.ok) {
-        obj = await results.json();
-        this.setState({
-          courses: obj.courses
-        });
-      } else {
-        // we got a bad status code
-        obj = await results.json();
-        this.changeWarning(obj.error);
-        this.setState({
-          courses: []
-        });
-      }
-    } catch (err) {
-      this.changeWarning("An internal server error occurred. Please try again later.");
-    }
-=======
->>>>>>> aebff0d8
   }
 
   // if the filter value is changed clear the error field and set the filter
@@ -199,17 +163,8 @@
     setFilter(value);
   }
 
-<<<<<<< HEAD
-  async updateFilterAndSearch(e) {
-    await this.handleFilterChange(e);
-    await this.filterSearch();
-  }
-
-  submitHandler(e) {
-=======
   // prevent default submit behavior of form elements
   function submitHandler(e) {
->>>>>>> aebff0d8
     e.preventDefault();
     callSearch();
   }
@@ -219,101 +174,12 @@
     props.onNewWarning(text);
   }
 
-<<<<<<< HEAD
-  render() {
-
-    const style = css`
-      flex: 33%;
-      margin-top: 65px;
-      margin-right: 1rem;
-      margin-left: 30px;
-      display: grid;
-      grid-gap: 1rem;
-      grid-template-columns: auto auto;
-      grid-template-rows: 36px auto auto 1fr;
-      grid-template-areas:
-      'title category'
-      'warn warn'
-      'search search'
-      'results results';
-      
-      .search-title {
-        font-weight: 600;
-        font-size: 23px;
-        grid-area: title;
-        display: flex;
-        align-items: flex-end;
-      }
-      
-      .search-category {
-        grid-area: category;
-      }
-      
-      .search-button {
-        background: var(--color-orange-500);
-        color: var(--color-orange-50);
-        padding: 1rem 1rem;
-        border-radius: 0.5rem;
-        border: none;
-      }
-      
-      .explore-courses {
-        grid-area: results;
-      }
-
-      .search-container {
-        display: grid;
-        grid-template-columns: 3fr 1fr;
-        grid-gap: 1rem;
-        grid-template-rows: auto;
-        grid-area: search;
-      }
-      
-      #search-container {
-        padding: 2rem 1rem;
-        border: 1.5px solid #dfdad8;
-        box-shadow: none;
-      }
-
-      .course-filter {
-        display: flex;
-        align-items: flex-end;
-        justify-content: flex-end;
-        margin-bottom: 0;
-      }
-      
-      .course-filter select {
-        text-align-last: right;
-        background: none;
-        border: none;
-        float: right;
-        outline: none;
-      }
-      
-      .form {
-        display: inline;
-      }
-    `;
-
-    return (
-      <div className="course-container" css={style}>
-        <div className="search-title">Search</div>
-        <div className="search-container">
-          <form className="form my-2 my-lg-0" onSubmit={this.submitHandler}>
-            <input id="search-container" className="form-control mr-sm-2" type="text" placeholder="Search for courses..." name="search"/>
-          </form>
-          <button className="search-button" type="submit" onClick={this.filterSearch}>Search</button>
-        </div>
-        <form className="course-filter form-group">
-          <FilterBar value={this.state.filter} onValueChange={this.updateFilterAndSearch}/>
-=======
   return (
     <div className="course-container" css={style}>
       <div className="search-title">Search</div>
       <div className="search-container">
         <form className="form my-2 my-lg-0" onSubmit={submitHandler}>
           <input id="search-container" className="form-control mr-sm-2" type="text" placeholder="Search for courses..." name="search"/>
->>>>>>> aebff0d8
         </form>
         <button className="search-button" type="submit" onClick={callSearch}>Search</button>
       </div>
