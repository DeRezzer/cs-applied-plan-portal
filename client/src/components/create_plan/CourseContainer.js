/** @jsx jsx */

import React from "react";
import Course from "./Course";
import FilterBar from "./FilterBar";
import ErrorMessage from "../general/ErrorMessage";
import filters from "./FilterList";
import PropTypes from "prop-types";
import {css, jsx} from "@emotion/core";
import {getToken} from "../../utils/authService";

export default class CourseContainer extends React.Component {

  static get propTypes() {
    return {
      updateCourses: PropTypes.func,
      onAddCourse: PropTypes.func,
      onNewWarning: PropTypes.func,
      warning: PropTypes.string
    };
  }

  constructor(props) {
    super(props);

    this.state = {
      courses: [],
      addCourses: [],
      filter: ""
    };

    this.filterSearch = this.filterSearch.bind(this);
    this.handleFilterChange = this.handleFilterChange.bind(this);
    this.submitHandler = this.submitHandler.bind(this);
    this.changeWarning = this.changeWarning.bind(this);
  }

  async filterSearch() {
    this.changeWarning("");

    const token = getToken();
    const value = document.getElementById("search-container").value;
    const server = `${process.env.REACT_APP_API_HOST}:${process.env.REACT_APP_API_PORT}`;
    const codeUrl = `http://${server}/course/courseCode/${value}/?accessToken=${token}`;
    const nameUrl = `http://${server}/course/courseName/${value}/?accessToken=${token}`;
    let obj = [];
    try {
      const results = await fetch(codeUrl);
      if (results.ok) {
        obj = await results.json();
        this.setState({
          courses: obj.courses
        });
      } else {
        const results = await fetch(nameUrl);
        if (results.ok) {
          obj = await results.json();
          this.setState({
            courses: obj.courses
          });
        } else {
          // we got a bad status code
          obj = await results.json();
          this.changeWarning(obj.error);
          this.setState({
            courses: []
          });
        }
      }
    } catch (err) {
      alert("An internal server error occurred. Please try again later.");
    }
  }

  async handleFilterChange(value) {
    this.changeWarning("");
    this.setState({
      filter: value
    });
    if (value !== "none") {
      const token = getToken();
      const server = `${process.env.REACT_APP_API_HOST}:${process.env.REACT_APP_API_PORT}`;
      const url = `http://${server}/course/courseCode/${value}/?accessToken=${token}`;
      let obj = [];

      try {
        const results = await fetch(url);
        if (results.ok) {
          obj = await results.json();
          this.setState({
            courses: obj.courses
          });
        } else {
          // we got a bad status code
          obj = await results.json();
          this.changeWarning(obj.error);
        }
      } catch (err) {
        alert("An internal server error occurred. Please try again later.");
      }
    } else {
      this.setState({
        courses: []
      });
    }
  }

  submitHandler(e) {
    e.preventDefault();
    this.filterSearch();
  }

  changeWarning(text) {
    this.props.onNewWarning(text);
  }

  render() {

    const style = css`
      flex: 33%;
      margin-top: 65px;
      margin-right: 1rem;
      margin-left: 30px;
      display: grid;
      grid-gap: 1rem;
      grid-template-columns: auto auto;
      grid-template-rows: 36px auto auto 1fr;
      grid-template-areas:
      'title category'
      'warn warn'
      'search search'
      'results results';
      
      .search-title {
        font-weight: 600;
        font-size: 23px;
        grid-area: title;
        display: flex;
        align-items: flex-end;
      }
      
      .search-category {
        grid-area: category;
      }
      
      .search-button {
        background: var(--color-orange-500);
        color: var(--color-orange-50);
        padding: 1rem 1rem;
        border-radius: 0.5rem;
        border: none;
      }
      
      .explore-courses {
        grid-area: results;
      }

      .search-container {
        display: grid;
        grid-template-columns: 3fr 1fr;
        grid-gap: 1rem;
        grid-template-rows: auto;
        grid-area: search;
      }
      
      #search-container {
        padding: 2rem 1rem;
        border: 0;
      }

      .course-filter {
        display: flex;
        align-items: flex-end;
        justify-content: flex-end;
        margin-bottom: 0;
      }
      
      .course-filter select {
        text-align-last: right;
        background: none;
        border: none;
        float: right;
        outline: none;
      }
      
      .warning-box {
        border-radius: 0.5rem;
        padding: 0.5rem;
        background: var(--color-yellow-50);
        border: 1px solid var(--color-yellow-300);
        color: var(--color-yellow-800);
        grid-area: warn;
      }
      
      .warning-box p {
        margin-bottom: 0;
      }
      
      .form {
        display: inline;
      }
    `;

    return (
      <div className="course-container" css={style}>
          <div className="search-title">Search</div>
          <div className="search-container">
            <form className="form my-2 my-lg-0" onSubmit={this.submitHandler}>
              <input id="search-container" className="form-control mr-sm-2" type="text" placeholder="Search for courses..." name="search"/>
            </form>
            <button className="search-button" type="submit" onClick={this.filterSearch}>Search</button>
          </div>
          <form className="course-filter form-group">
            <FilterBar options={filters} value={this.state.filter} onValueChange={this.handleFilterChange}/>
          </form>
<<<<<<< HEAD
        {this.props.warning ? <div className="warning-box"><p>{this.props.warning}</p></div> : null}
=======
        </div>
        <ErrorMessage text={this.props.warning} />
>>>>>>> f259415c
        <div className="explore-courses">
          {this.state.courses.length > 0 ? this.state.courses.map(c =>
            <Course key={c.courseCode} courseId={c.courseId} courseCode={c.courseCode} courseName={c.courseName} credits={c.credits}
              description={c.description} prerequisites={c.prerequisites} restriction={c.restriction} onAddCourse={e => this.props.onAddCourse(e)}/>
          ) : (
            <div>Search for courses...</div>
          )}
        </div>
      </div>
    );
  }
}<|MERGE_RESOLUTION|>--- conflicted
+++ resolved
@@ -213,12 +213,9 @@
           <form className="course-filter form-group">
             <FilterBar options={filters} value={this.state.filter} onValueChange={this.handleFilterChange}/>
           </form>
-<<<<<<< HEAD
-        {this.props.warning ? <div className="warning-box"><p>{this.props.warning}</p></div> : null}
-=======
+          {this.props.warning ? <div className="warning-box"><p>{this.props.warning}</p></div> : null}
         </div>
-        <ErrorMessage text={this.props.warning} />
->>>>>>> f259415c
+        {/*<ErrorMessage text={this.props.warning} />*/}
         <div className="explore-courses">
           {this.state.courses.length > 0 ? this.state.courses.map(c =>
             <Course key={c.courseCode} courseId={c.courseId} courseCode={c.courseCode} courseName={c.courseName} credits={c.credits}
