/** @jsx jsx */

import PropTypes from "prop-types";
import {css, jsx} from "@emotion/core";

function PlanCourse(props) {

  const style = css`
        
    .remove-button {
      display: inline-block;
      margin-left: auto;
      margin-right: auto;
      padding: 1rem 1rem;
      background: var(--color-red-500);
      color: var(--color-red-50);
      border-radius: 0.5rem;
      border: none;
    }
    
    .table-item-title {
      font-weight: 600;
    }

    .table-item-subtitle {
      font-weight: normal;
      color: var(--color-gray-400);
    }

  `;

  // remove the current course from the plan
  function removeButton() {
    props.onRemoveCourse({
      courseId: props.courseId
    });
  }

<<<<<<< HEAD
  return (
    <tr css={style}>
      <td>
        <div className="table-item-title">{props.courseName}</div>
        <div className="table-item-subtitle"><small>{props.courseCode.replace(/([A-z])(\d)/, "$1 $2")}</small></div>
      </td>
      <td>{props.credits}</td>
      <td><button className="remove-button" onClick={removeButton}>Remove</button></td>
    </tr>
  );

}
export default PlanCourse;

PlanCourse.propTypes = {
  courseId: PropTypes.number,
  courseCode: PropTypes.string,
  courseName: PropTypes.string,
  credits: PropTypes.any,
  onRemoveCourse: PropTypes.func
};
=======
  render() {

    const style = css`
      
      .remove-button {
        display: inline-block;
        margin-left: auto;
        margin-right: auto;
        padding: 1rem 1rem;
        background: var(--color-red-500);
        color: var(--color-red-50);
        border-radius: 0.5rem;
        border: none;
      }
      
      .table-item-title {
        font-weight: 600;
      }

      .table-item-subtitle {
        font-weight: normal;
        color: var(--color-gray-400);
      }

    `;

    return (
      <tr css={style}>
        <td>
          <div className="table-item-title">{this.props.courseName}</div>
          <div className="table-item-subtitle"><small>{this.props.courseCode.replace(/([A-z])(\d)/, "$1 $2")}</small></div>
        </td>
        <td>{this.props.credits}</td>
        <td></td>
        <td><button className="remove-button" onClick={this.removeButton}>Remove</button></td>
      </tr>
    );
  }
}
>>>>>>> d6762c46
<|MERGE_RESOLUTION|>--- conflicted
+++ resolved
@@ -6,7 +6,7 @@
 function PlanCourse(props) {
 
   const style = css`
-        
+
     .remove-button {
       display: inline-block;
       margin-left: auto;
@@ -36,7 +36,6 @@
     });
   }
 
-<<<<<<< HEAD
   return (
     <tr css={style}>
       <td>
@@ -44,6 +43,7 @@
         <div className="table-item-subtitle"><small>{props.courseCode.replace(/([A-z])(\d)/, "$1 $2")}</small></div>
       </td>
       <td>{props.credits}</td>
+      <td></td>
       <td><button className="remove-button" onClick={removeButton}>Remove</button></td>
     </tr>
   );
@@ -57,45 +57,4 @@
   courseName: PropTypes.string,
   credits: PropTypes.any,
   onRemoveCourse: PropTypes.func
-};
-=======
-  render() {
-
-    const style = css`
-      
-      .remove-button {
-        display: inline-block;
-        margin-left: auto;
-        margin-right: auto;
-        padding: 1rem 1rem;
-        background: var(--color-red-500);
-        color: var(--color-red-50);
-        border-radius: 0.5rem;
-        border: none;
-      }
-      
-      .table-item-title {
-        font-weight: 600;
-      }
-
-      .table-item-subtitle {
-        font-weight: normal;
-        color: var(--color-gray-400);
-      }
-
-    `;
-
-    return (
-      <tr css={style}>
-        <td>
-          <div className="table-item-title">{this.props.courseName}</div>
-          <div className="table-item-subtitle"><small>{this.props.courseCode.replace(/([A-z])(\d)/, "$1 $2")}</small></div>
-        </td>
-        <td>{this.props.credits}</td>
-        <td></td>
-        <td><button className="remove-button" onClick={this.removeButton}>Remove</button></td>
-      </tr>
-    );
-  }
-}
->>>>>>> d6762c46
+};