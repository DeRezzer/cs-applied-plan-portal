import React, {useState, useEffect} from "react";
import EditPlan from "./EditPlan";
import CourseContainer from "./CourseContainer";
import Navbar from "../Navbar";
import PageSpinner from "../general/PageSpinner";
<<<<<<< HEAD
import {getToken} from "../../utils/authService";
=======
>>>>>>> 570b37ed
import {useParams} from "react-router-dom";

export default function StudentCreatePlan() {

  const [loading, setLoading] = useState(false);
  const [planName, setPlanName] = useState("");
  const [courses, setCourses] = useState([]);
  const [warning, setWarning] = useState("");
  const [edit, setEdit] = useState(0);
  const {planId} = useParams();

  useEffect(() => {
    async function fetchPlan(planId) {
      setLoading(true);
      try {
<<<<<<< HEAD
        const token = getToken();
        const server = `${process.env.REACT_APP_API_HOST}:${process.env.REACT_APP_API_PORT}`;
        const url = `http://${server}/plan/${planId}/?accessToken=${token}`;
=======
        const server = `${process.env.REACT_APP_API_HOST}:${process.env.REACT_APP_API_PORT}`;
        const url = `http://${server}/plan/${planId}/`;
>>>>>>> 570b37ed
        let obj = [];

        const response = await fetch(url);
        if (response.ok) {
        // get data from the response
          obj = await response.json();
          // get the courses array from the plan object
<<<<<<< HEAD
          setCourses(obj[1]);
          setPlanName(obj[0][0].planName);
=======
          setCourses(obj.courses);
          setPlanName(obj.planName);
>>>>>>> 570b37ed
          setLoading(false);
        }
      } catch (err) {
      // this is a server error
        console.log("An internal server error occurred. Please try again later.");
      }
    }

    // only fetch a plan if we are on the edit plan page
    if (planId) {
      setEdit(parseInt(planId));
      fetchPlan(planId);
    }

  }, [planId]);

  function handleAddCourse(course) {
    // check that new course isn't already in array
    for (let i = 0; i < courses.length; i++) {
      // check for duplicate courses
      if (course.courseId === courses[i].courseId) {
        setWarning("This course is already in your plan.");
        return;
      }
      // check for required courses
      if (course.restriction === 1) {
        setWarning("You've selected a required course.");
        return;
      }
      // check for graduate courses
      if (course.restriction === 2) {
        setWarning("You've selected a graduate course.");
        return;
      }
    }
    // add the new course
    setCourses(prev => [...prev, course]);
    setWarning("");
  }

  function handleRemoveCourse(course) {
    setCourses(courses.filter(prev => prev.courseId !== course.courseId));
  }

  return (
    <div className="student-create-plan">
      <PageSpinner loading={loading} />
      <Navbar showSearch={false} searchContent={null}/>
      <EditPlan courses={courses} edit={edit} planName={planName} onLoading={e => setLoading(e)}
        onChangePlanName={e => setPlanName(e)} onRemoveCourse={e => handleRemoveCourse(e)}  />
      <CourseContainer warning={warning} onAddCourse={e => handleAddCourse(e)}
        onNewWarning={e => setWarning(e)}/>
    </div>
  );
}<|MERGE_RESOLUTION|>--- conflicted
+++ resolved
@@ -3,10 +3,7 @@
 import CourseContainer from "./CourseContainer";
 import Navbar from "../Navbar";
 import PageSpinner from "../general/PageSpinner";
-<<<<<<< HEAD
 import {getToken} from "../../utils/authService";
-=======
->>>>>>> 570b37ed
 import {useParams} from "react-router-dom";
 
 export default function StudentCreatePlan() {
@@ -22,14 +19,9 @@
     async function fetchPlan(planId) {
       setLoading(true);
       try {
-<<<<<<< HEAD
         const token = getToken();
         const server = `${process.env.REACT_APP_API_HOST}:${process.env.REACT_APP_API_PORT}`;
         const url = `http://${server}/plan/${planId}/?accessToken=${token}`;
-=======
-        const server = `${process.env.REACT_APP_API_HOST}:${process.env.REACT_APP_API_PORT}`;
-        const url = `http://${server}/plan/${planId}/`;
->>>>>>> 570b37ed
         let obj = [];
 
         const response = await fetch(url);
@@ -37,13 +29,8 @@
         // get data from the response
           obj = await response.json();
           // get the courses array from the plan object
-<<<<<<< HEAD
-          setCourses(obj[1]);
-          setPlanName(obj[0][0].planName);
-=======
           setCourses(obj.courses);
           setPlanName(obj.planName);
->>>>>>> 570b37ed
           setLoading(false);
         }
       } catch (err) {
