--- conflicted
+++ resolved
@@ -80,91 +80,6 @@
     });
   }
 
-<<<<<<< HEAD
-  render() {
-
-    const style = css`
-      margin-bottom: 1rem;
-      background: #f8f7f7;
-      padding: 1rem;
-      border-radius: 0.5rem;
-      
-      .add-button {
-        display: inline-block;
-        margin-left: auto;
-        margin-right: auto;
-        padding: 1rem 1rem;
-        background: var(--color-green-500);
-        color: var(--color-green-50);
-        border-radius: 0.5rem;
-        border: none;
-      }
-
-      details summary {
-        cursor: pointer;
-        height: unset;
-        display: inline-flex;
-        flex-direction: row;
-        align-items: center;
-        width: 100%;
-        user-select: none;
-      }
-
-      .add-button {
-        margin-right: 0;
-        margin-left: auto;
-        white-space: nowrap;
-      }
-      
-      .disabled {
-        background: var(--color-lightgray-700);
-        color: var(--color-gray-50);
-        cursor: default;
-      }
-
-      .course-title {
-        font-weight: 600;
-      }
-      
-      .course-title {
-        display: inline-block;
-        vertical-align: bottom;
-        text-transform: uppercase;
-      }
-
-      .course-code {
-        color: var(--color-gray-400);
-        font-weight: normal;
-      }
-
-      summary+p {
-        margin-top: 1rem;
-      }
-
-      p:last-child {
-        margin-bottom: 0;
-      }
-    `;
-
-    return (
-      <div className="course" css={style}>
-        <details>
-          <summary>
-            <div className="course-title">{this.props.courseName}
-              <div className="course-code">
-                <small>
-                  {this.props.courseCode}
-                </small>
-              </div>
-            </div>
-            <button className={`add-button ${this.props.restriction > 0 ? "disabled" : ""}`} onClick={this.addButton}>Add to plan</button>
-          </summary>
-          <h4>{this.props.credits} credit hour{this.props.credits !== 1 && "s"}{this.props.prerequisites === "" && ", no prerequisites"}</h4>
-          { this.props.description !== "" &&
-            <div>
-              <h4>Description</h4>
-              <p>{this.props.description}</p>
-=======
   return (
     <div className="course" css={style}>
       <details>
@@ -174,7 +89,6 @@
               <small>
                 {props.courseCode}
               </small>
->>>>>>> aebff0d8
             </div>
           </div>
           <button className={`add-button ${props.restriction > 0 ? "disabled" : ""}`} onClick={addButton}>Add to plan</button>
