/** @jsx jsx */

import PropTypes from "prop-types";
import {css, jsx} from "@emotion/core";

function Course(props) {

  const style = css`
    margin-bottom: 1rem;
    background: var(--color-lightgray-50);
    padding: 1rem;
    border-radius: 0.5rem;
    
    .add-button {
      display: inline-block;
      margin-left: auto;
      margin-right: auto;
      padding: 1rem 1rem;
      background: var(--color-green-500);
      color: var(--color-green-50);
      border-radius: 0.5rem;
      border: none;
    }

    details summary {
      cursor: pointer;
      height: unset;
      display: inline-flex;
      flex-direction: row;
      align-items: center;
      width: 100%;
      user-select: none;
    }

    .add-button {
      margin-right: 0;
      margin-left: auto;
    }
    
    .disabled {
      background: var(--color-lightgray-700);
      color: var(--color-gray-50);
      cursor: default;
    }

    .course-title {
      font-weight: 600;
    }
    
    .course-title {
      display: inline-block;
      vertical-align: bottom;
      text-transform: uppercase;
    }

    .course-code {
      color: var(--color-gray-400);
      font-weight: normal;
    }

    summary+p {
      margin-top: 1rem;
    }

    p:last-child {
      margin-bottom: 0;
    }
  `;

  // add the course to the plan
  function addButton() {
    props.onAddCourse({
      courseId: props.courseId,
      courseCode: props.courseCode,
      courseName: props.courseName,
      credits: props.credits,
      description: props.description,
      prerequisites: props.prerequisites,
      restriction: props.restriction
    });
  }

<<<<<<< HEAD
  return (
    <div className="course" css={style}>
      <details>
        <summary>
          <div className="course-title">{props.courseName}
            <div className="course-code">
              <small>
                {props.courseCode}
              </small>
            </div>
          </div>
          <button className={`add-button ${props.restriction > 0 ? "disabled" : ""}`} onClick={addButton}>Add to plan</button>
        </summary>
        <h4>{props.credits} credit hour{props.credits !== 1 && "s"}{props.prerequisites === "" && ", no prerequisites"}</h4>
        {props.description !== "" &&
          <div>
            <br></br>
            <h4>Description</h4>
            <p>{props.description}</p>
          </div>
        }
        {props.prerequisites !== "" &&
          <div>
            <br></br>
            <h4>Registration Restrictions</h4>
            <p>{props.prerequisites}</p>
          </div>
        }
      </details>
    </div>
  );

}
export default Course;

Course.propTypes = {
  courseId: PropTypes.number,
  courseCode: PropTypes.string,
  courseName: PropTypes.string,
  credits: PropTypes.string,
  description: PropTypes.string,
  prerequisites: PropTypes.string,
  restriction: PropTypes.number,
  onAddCourse: PropTypes.func
};
=======
  render() {

    const style = css`
      margin-bottom: 1rem;
      background: #f4f2f1;
      padding: 1rem;
      border-radius: 0.5rem;
      margin-right: 1rem;
      
      .add-button {
        display: inline-block;
        margin-left: auto;
        margin-right: auto;
        padding: 1rem 1rem;
        background: var(--color-green-500);
        color: var(--color-green-50);
        border-radius: 0.5rem;
        border: none;
      }

      details summary {
        cursor: pointer;
        height: unset;
        display: inline-flex;
        flex-direction: row;
        align-items: center;
        width: 100%;
        user-select: none;
      }

      .add-button {
        margin-right: 0;
        margin-left: auto;
        white-space: nowrap;
      }
      
      .disabled {
        background: var(--color-lightgray-700);
        color: var(--color-gray-50);
        cursor: default;
      }

      .course-title {
        font-weight: 600;
      }
      
      .course-title {
        display: inline-block;
        vertical-align: bottom;
        text-transform: uppercase;
      }

      .course-code {
        color: var(--color-gray-400);
        font-weight: normal;
      }

      summary+p {
        margin-top: 1rem;
      }

      p:last-child {
        margin-bottom: 0;
      }
      
      hr {
        border-top-color: #e6e6e5;
        margin-top: 10px;
        margin-bottom: 10px;
      }
    `;

    return (
      <div className="course" css={style}>
        <details>
          <summary>
            <div className="course-title">{this.props.courseName}
              <div className="course-code">
                <small>
                  {this.props.courseCode}
                </small>
              </div>
            </div>
            <button className={`add-button ${this.props.restriction > 0 ? "disabled" : ""}`} onClick={this.addButton}>Add to plan</button>
          </summary>
          <p>{this.props.credits} credit hour{this.props.credits !== 1 && "s"}{this.props.prerequisites === "" && ", no prerequisites"}</p>
          { this.props.description !== "" &&
            <div>
              <hr/>
              {/*<h4>Description</h4>*/}
              <p>{this.props.description}</p>
            </div>
          }
          { this.props.prerequisites !== "" &&
            <div>
              <hr/>
              {/*<h4>Restrictions</h4>*/}
              <p>{this.props.prerequisites}</p>
            </div>
          }
        </details>
      </div>
    );
  }
}
>>>>>>> d6762c46
<|MERGE_RESOLUTION|>--- conflicted
+++ resolved
@@ -7,9 +7,10 @@
 
   const style = css`
     margin-bottom: 1rem;
-    background: var(--color-lightgray-50);
+    background: #f4f2f1;
     padding: 1rem;
     border-radius: 0.5rem;
+    margin-right: 1rem;
     
     .add-button {
       display: inline-block;
@@ -35,6 +36,7 @@
     .add-button {
       margin-right: 0;
       margin-left: auto;
+      white-space: nowrap;
     }
     
     .disabled {
@@ -65,6 +67,12 @@
     p:last-child {
       margin-bottom: 0;
     }
+    
+    hr {
+      border-top-color: #e6e6e5;
+      margin-top: 10px;
+      margin-bottom: 10px;
+    }
   `;
 
   // add the course to the plan
@@ -80,7 +88,6 @@
     });
   }
 
-<<<<<<< HEAD
   return (
     <div className="course" css={style}>
       <details>
@@ -94,18 +101,18 @@
           </div>
           <button className={`add-button ${props.restriction > 0 ? "disabled" : ""}`} onClick={addButton}>Add to plan</button>
         </summary>
-        <h4>{props.credits} credit hour{props.credits !== 1 && "s"}{props.prerequisites === "" && ", no prerequisites"}</h4>
+        <p>{props.credits} credit hour{props.credits !== 1 && "s"}{props.prerequisites === "" && ", no prerequisites"}</p>
         {props.description !== "" &&
           <div>
-            <br></br>
-            <h4>Description</h4>
+            <hr/>
+            {/* <h4>Description</h4> */}
             <p>{props.description}</p>
           </div>
         }
         {props.prerequisites !== "" &&
           <div>
-            <br></br>
-            <h4>Registration Restrictions</h4>
+            <hr/>
+            {/* <h4>Restrictions</h4> */}
             <p>{props.prerequisites}</p>
           </div>
         }
@@ -125,111 +132,4 @@
   prerequisites: PropTypes.string,
   restriction: PropTypes.number,
   onAddCourse: PropTypes.func
-};
-=======
-  render() {
-
-    const style = css`
-      margin-bottom: 1rem;
-      background: #f4f2f1;
-      padding: 1rem;
-      border-radius: 0.5rem;
-      margin-right: 1rem;
-      
-      .add-button {
-        display: inline-block;
-        margin-left: auto;
-        margin-right: auto;
-        padding: 1rem 1rem;
-        background: var(--color-green-500);
-        color: var(--color-green-50);
-        border-radius: 0.5rem;
-        border: none;
-      }
-
-      details summary {
-        cursor: pointer;
-        height: unset;
-        display: inline-flex;
-        flex-direction: row;
-        align-items: center;
-        width: 100%;
-        user-select: none;
-      }
-
-      .add-button {
-        margin-right: 0;
-        margin-left: auto;
-        white-space: nowrap;
-      }
-      
-      .disabled {
-        background: var(--color-lightgray-700);
-        color: var(--color-gray-50);
-        cursor: default;
-      }
-
-      .course-title {
-        font-weight: 600;
-      }
-      
-      .course-title {
-        display: inline-block;
-        vertical-align: bottom;
-        text-transform: uppercase;
-      }
-
-      .course-code {
-        color: var(--color-gray-400);
-        font-weight: normal;
-      }
-
-      summary+p {
-        margin-top: 1rem;
-      }
-
-      p:last-child {
-        margin-bottom: 0;
-      }
-      
-      hr {
-        border-top-color: #e6e6e5;
-        margin-top: 10px;
-        margin-bottom: 10px;
-      }
-    `;
-
-    return (
-      <div className="course" css={style}>
-        <details>
-          <summary>
-            <div className="course-title">{this.props.courseName}
-              <div className="course-code">
-                <small>
-                  {this.props.courseCode}
-                </small>
-              </div>
-            </div>
-            <button className={`add-button ${this.props.restriction > 0 ? "disabled" : ""}`} onClick={this.addButton}>Add to plan</button>
-          </summary>
-          <p>{this.props.credits} credit hour{this.props.credits !== 1 && "s"}{this.props.prerequisites === "" && ", no prerequisites"}</p>
-          { this.props.description !== "" &&
-            <div>
-              <hr/>
-              {/*<h4>Description</h4>*/}
-              <p>{this.props.description}</p>
-            </div>
-          }
-          { this.props.prerequisites !== "" &&
-            <div>
-              <hr/>
-              {/*<h4>Restrictions</h4>*/}
-              <p>{this.props.prerequisites}</p>
-            </div>
-          }
-        </details>
-      </div>
-    );
-  }
-}
->>>>>>> d6762c46
+};