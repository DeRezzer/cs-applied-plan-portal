--- conflicted
+++ resolved
@@ -64,22 +64,16 @@
         <p className="osu-logo">Oregon State University</p>
       </Link>
       <div className="right-container">
-<<<<<<< HEAD
-        {profile.role === 2 ? (
+        {role === 2 ? (
           <Link to={"/manageRoles"}>
             <button id="manage-roles-button">Manage Roles</button>
           </Link>
         ) : (
           null
         )}
-        {profile.role ? <History /> : null}
-        <Notifications />
-        <button id="logout-button" onClick={() => logoutUser()}>Log out</button>
-=======
         {role ? <History /> : null}
         <Notifications />
         <Logout />
->>>>>>> 746c77e5
       </div>
     </div>
   );
