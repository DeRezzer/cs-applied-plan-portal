--- conflicted
+++ resolved
@@ -138,60 +138,8 @@
     }
   `;
 
-<<<<<<< HEAD
-    if (!this.state.pageError) {
-      return (
-        <div id="student-home-page" css={style}>
-          <PageSpinner loading={this.state.loading} />
-          <NavBar />
-
-          <div id="student-home-container">
-            <div id="student-home-contents-container">
-
-              {this.state.plans ?
-
-                <table className="student-plans-table">
-                  <thead>
-                    <tr>
-                      <th className="student-plans-data">Name</th>
-                      <th className="student-plans-data">Reviewers</th>
-                      <th className="student-plans-data">Updated</th>
-                    </tr>
-                  </thead>
-                  <tbody>
-                    {this.state.plans ? this.state.plans.map(plan =>
-                      <tr key={plan.planId + "a"} onClick={() => this.goToPlan(plan)}>
-                        <td className="student-plans-data" key={plan.planId + "b"}>
-                          <div className="table-item-title">{plan.planName}</div>
-                          <div className="table-item-subtitle"><small>{renderStatus(plan.status)}</small></div>
-                        </td>
-                        <td className="student-plans-data" key={plan.planId + "c"}>
-                          {plan.advisors ? (plan.advisors.map(advisor =>
-                            <Advisor key={advisor.firstName + advisor.lastName}
-                              firstName={advisor.firstName} lastName={advisor.lastName} />
-                          )) : (
-                            null
-                          )}
-                        </td>
-                        <td className="student-plans-data" key={plan.planId + "d"}>
-                          {formatTime(plan.lastUpdated)}
-                        </td>
-                      </tr>) : null}
-                  </tbody>
-                </table>
-                : <div className="empty-plan-container">
-                    <h3 className="empty-plan-title">You haven't created any plans.</h3>
-                    <a href="createPlan" title="Create a plan" className="empty-plan-create-button">Create a plan</a>
-                  </div>
-              }
-              <a href="createPlan" title="Create a plan" className="new-plan-button"></a>
-
-            </div>
-          </div>
-=======
   // on page load, show all of the current students plans
   useEffect(() => {
->>>>>>> aebff0d8
 
     // set ignore and controller to prevent a memory leak
     // in the case where we need to abort early
