--- conflicted
+++ resolved
@@ -29,17 +29,10 @@
 --
 
 CREATE TABLE `Comment` (
-<<<<<<< HEAD
-  `commentId` int NOT NULL,
-  `planId` int NOT NULL,
-  `userId` bigint NOT NULL,
-  `time` timestamp NOT NULL DEFAULT CURRENT_TIMESTAMP ON UPDATE CURRENT_TIMESTAMP,
-=======
   `commentId` int(11) NOT NULL,
   `planId` int(11) NOT NULL,
   `userId` bigint(11) UNSIGNED NOT NULL,
   `time` timestamp NOT NULL DEFAULT current_timestamp(),
->>>>>>> 570b37ed
   `text` varchar(500) NOT NULL
 ) ENGINE=InnoDB DEFAULT CHARSET=latin1;
 
@@ -128,15 +121,9 @@
   `planId` int(11) NOT NULL,
   `status` int(11) NOT NULL,
   `planName` varchar(50) NOT NULL,
-<<<<<<< HEAD
-  `studentId` bigint NOT NULL,
-  `created` timestamp NOT NULL DEFAULT CURRENT_TIMESTAMP,
-  `lastUpdated` timestamp NOT NULL DEFAULT CURRENT_TIMESTAMP ON UPDATE CURRENT_TIMESTAMP
-=======
   `studentId` bigint(11) UNSIGNED NOT NULL,
   `created` timestamp NOT NULL DEFAULT current_timestamp(),
   `lastUpdated` timestamp NOT NULL DEFAULT current_timestamp() ON UPDATE current_timestamp()
->>>>>>> 570b37ed
 ) ENGINE=InnoDB DEFAULT CHARSET=latin1;
 
 --
@@ -160,18 +147,11 @@
 --
 
 CREATE TABLE `PlanReview` (
-<<<<<<< HEAD
-  `planId` int NOT NULL,
-  `advisorId` bigint NOT NULL,
-  `newStatus` int NOT NULL,
-  `timeReviewed` timestamp NOT NULL DEFAULT CURRENT_TIMESTAMP ON UPDATE CURRENT_TIMESTAMP
-=======
   `reviewId` int(11) NOT NULL,
   `planId` int(11) NOT NULL,
   `userId` bigint(11) UNSIGNED NOT NULL,
   `status` int(11) NOT NULL,
   `time` timestamp NOT NULL DEFAULT current_timestamp()
->>>>>>> 570b37ed
 ) ENGINE=InnoDB DEFAULT CHARSET=latin1;
 
 --
@@ -299,11 +279,7 @@
 --
 
 CREATE TABLE `User` (
-<<<<<<< HEAD
-  `userId` bigint NOT NULL,
-=======
   `userId` bigint(11) UNSIGNED NOT NULL,
->>>>>>> 570b37ed
   `firstName` varchar(50) NOT NULL,
   `lastName` varchar(50) NOT NULL,
   `email` varchar(50) NOT NULL,
@@ -404,13 +380,8 @@
 --
 -- AUTO_INCREMENT for table `PlanReview`
 --
-<<<<<<< HEAD
-ALTER TABLE `User`
-  MODIFY `userId` bigint NOT NULL AUTO_INCREMENT, AUTO_INCREMENT=18;
-=======
 ALTER TABLE `PlanReview`
   MODIFY `reviewId` int(11) NOT NULL AUTO_INCREMENT, AUTO_INCREMENT=54;
->>>>>>> 570b37ed
 
 --
 -- Constraints for dumped tables
